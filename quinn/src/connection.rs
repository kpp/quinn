--- conflicted
+++ resolved
@@ -274,17 +274,11 @@
     /// Streams are cheap and instantaneous to open unless blocked by flow control. As a
     /// consequence, the peer won't be notified that a stream has been opened until the stream is
     /// actually used.
-<<<<<<< HEAD
     pub fn open_uni(&self) -> OpenUni {
         OpenUni {
-            conn: Some(self.0.clone()),
-            notify: self.0.lock("open_uni").stream_opening[Dir::Uni as usize].wait(),
-        }
-=======
-    pub async fn open_uni(&self) -> Result<SendStream, ConnectionError> {
-        let (id, is_0rtt) = self.open(Dir::Uni).await?;
-        Ok(SendStream::new(self.conn.clone(), id, is_0rtt))
->>>>>>> ec1815ad
+            conn: Some(self.conn.clone()),
+            notify: self.conn.lock("open_uni").stream_opening[Dir::Uni as usize].wait(),
+        }
     }
 
     /// Initiate a new outgoing bidirectional stream.
@@ -292,66 +286,34 @@
     /// Streams are cheap and instantaneous to open unless blocked by flow control. As a
     /// consequence, the peer won't be notified that a stream has been opened until the stream is
     /// actually used.
-<<<<<<< HEAD
     pub fn open_bi(&self) -> OpenBi {
         OpenBi {
-            conn: Some(self.0.clone()),
-            notify: self.0.lock("open_bi").stream_opening[Dir::Bi as usize].wait(),
+            conn: Some(self.conn.clone()),
+            notify: self.conn.lock("open_bi").stream_opening[Dir::Bi as usize].wait(),
         }
     }
 
     /// Accept the next incoming uni-directional stream
     pub fn accept_uni(&self) -> AcceptUni {
         AcceptUni {
-            conn: Some(self.0.clone()),
-            notify: self.0.lock("accept_uni").stream_incoming[Dir::Uni as usize].wait(),
+            conn: Some(self.conn.clone()),
+            notify: self.conn.lock("accept_uni").stream_incoming[Dir::Uni as usize].wait(),
         }
     }
 
     /// Accept the next incoming bidirectional stream
     pub fn accept_bi(&self) -> AcceptBi {
         AcceptBi {
-            conn: Some(self.0.clone()),
-            notify: self.0.lock("accept_bi").stream_incoming[Dir::Bi as usize].wait(),
+            conn: Some(self.conn.clone()),
+            notify: self.conn.lock("accept_bi").stream_incoming[Dir::Bi as usize].wait(),
         }
     }
 
     /// Receive an application datagram
     pub fn read_datagram(&self) -> ReadDatagram {
         ReadDatagram {
-            conn: self.0.clone(),
-            notify: self.0.lock("read_datagram").datagrams.wait(),
-=======
-    pub async fn open_bi(&self) -> Result<(SendStream, RecvStream), ConnectionError> {
-        let (id, is_0rtt) = self.open(Dir::Bi).await?;
-        Ok((
-            SendStream::new(self.conn.clone(), id, is_0rtt),
-            RecvStream::new(self.conn.clone(), id, is_0rtt),
-        ))
-    }
-
-    async fn open(&self, dir: Dir) -> Result<(StreamId, bool), ConnectionError> {
-        loop {
-            let opening;
-            {
-                let mut conn = self.conn.lock("open");
-                if let Some(ref e) = conn.error {
-                    return Err(e.clone());
-                }
-                if let Some(id) = conn.inner.streams().open(dir) {
-                    let is_0rtt = conn.inner.side().is_client() && conn.inner.is_handshaking();
-                    return Ok((id, is_0rtt));
-                }
-                // Clone the `Arc<Notify>` so we can wait on the underlying `Notify` without holding
-                // the lock. Store it in the outer scope to ensure it outlives the lock guard.
-                opening = conn.stream_opening[dir as usize].clone();
-                // Construct the future while the lock is held to ensure we can't miss a wakeup if
-                // the `Notify` is signaled immediately after we release the lock. `await` it after
-                // the lock guard is out of scope.
-                opening.notified()
-            }
-            .await
->>>>>>> ec1815ad
+            conn: self.conn.clone(),
+            notify: self.conn.lock("read_datagram").datagrams.wait(),
         }
     }
 
@@ -580,13 +542,6 @@
         conn.inner.set_max_concurrent_streams(Dir::Bi, count);
         // May need to send MAX_STREAMS to make progress
         conn.wake();
-    }
-}
-
-<<<<<<< HEAD
-impl Clone for Connection {
-    fn clone(&self) -> Self {
-        Connection(self.0.clone())
     }
 }
 
@@ -647,8 +602,6 @@
     }
 }
 
-=======
->>>>>>> ec1815ad
 /// A stream of unidirectional QUIC streams initiated by a remote peer.
 ///
 /// Incoming streams are *always* opened in the same order that the peer created them, but data can
